#!/usr/bin/env python
# encoding: utf-8

from openmdao.main.api import VariableTree
from openmdao.main.datatypes.api import Array, Float, Int, List, Bool, Str, Enum
import numpy as np


# ------ INPUT: BEM rotor description -----------


class BEMRotorVT(VariableTree):

    r = Array(units='m', desc='radial locations where blade is defined (should be increasing and not go all the way to hub or tip)')
    chord = Array(units='m', desc='chord length at each section')
    theta = Array(units='deg', desc='twist angle at each section (positive decreases angle of attack)')
    airfoil = List(Str, desc='names of airfoil file')
    airfoil_base_path = Str('path to directory containing airfoil files')
    airfoil_file_type = Str('type of airfoil file (e.g., AeroDyn)')
    Rhub = Float(units='m', desc='hub radius')
    Rtip = Float(units='m', desc='tip radius')
    B = Int(desc='number of blades')
    precone = Float(0.0, desc='precone angle', units='deg')
    tilt = Float(0.0, desc='shaft tilt', units='deg')
    yaw = Float(0.0, desc='yaw error', units='deg')
    hubheight = Float(units='m')





# ----- INPUT: structural layup description ------


class RotorStructureVT(VariableTree):

<<<<<<< HEAD
    r = Array(units='m', desc='radial locations where composite sections are defined (from hub to tip)')
    chord = Array(units='m', desc='chord length at each section')
    theta = Array(units='deg', desc='twist angle at each section (positive decreases angle of attack)')
    le_location = Array(desc='location of pitch axis relative to leading edge in normalized chord units')
    nweb = Array(dtype=np.int, desc='number of shear webs at each location')
=======
        T[idx] = B * (cos(precone) * np.trapz(load.Np, load.r) - sin(precone) * np.trapz(load.Rp, load.r))
        Q[idx] = B * cos(precone) * np.trapz(load.r*load.Tp, load.r)

    # power
    P = Q * Omega*pi/30.0
>>>>>>> 4abbe854

    compSec = List(Str, desc='names of composite section layup files')
    compSec_base_path = Str(desc='path to directory containing compSec files')
    compSec_file_type = Str(desc='type of compSec file (e.g., PreComp)')

    profile = List(Str, desc='names of profile shape files')
    profile_base_path = Str(desc='path to directory containing profile files')
    profile_file_type = Str(desc='type of profile file (e.g., PreComp)')

    materials = Str(desc='name/path of materials file')
    materials_file_type = Str(desc='type of materials file (e.g., PreComp)')





# ------ INPUT: Machine Type -----------


class MachineTypeBaseVT(VariableTree):
    """not meant to be instantiated directly"""

    orientation = Enum('upwind', ('upwind', 'downwind'))
    wind_class = Str(desc='Certification class')

    Vin = Float(units='m/s')
    Vout = Float(units='m/s')
    ratedPower = Float(units='W')


class FixedSpeedFixedPitch(MachineTypeBaseVT):

    Omega = Float(units='rpm')
    pitch = Float(units='deg')

    varSpeed = Bool(False)
    varPitch = Bool(False)



class FixedSpeedVarPitch(MachineTypeBaseVT):

    Omega = Float(units='rpm')

    varSpeed = Bool(False)
    varPitch = Bool(True)


class VarSpeedFixedPitch(MachineTypeBaseVT):

    minOmega = Float(units='rpm')
    maxOmega = Float(units='rpm')
    pitch = Float(units='deg')

    varSpeed = Bool(True)
    varPitch = Bool(False)


class VarSpeedVarPitch(MachineTypeBaseVT):

    minOmega = Float(units='rpm')
    maxOmega = Float(units='rpm')

    varSpeed = Bool(True)
    varPitch = Bool(True)




# # ------ OUTPUT: -----------


# class DistributedLoadsVT(VariableTree):
#     """at one wind speed"""

#     r = Array(units='m', desc='locations for distributed loads')
#     theta = Array(units='deg', desc='local airfoil twist angle (necessary for coordinate transformations)')
#     Px = Array(units='N/m', desc='force per unit length in x-direction of blade-aligned coordinate system')
#     Py = Array(units='N/m', desc='force per unit length in y-direction of blade-aligned coordinate system')
#     Pz = Array(units='N/m', desc='force per unit length in z-direction of blade-aligned coordinate system')


# class RotorAeroOutputVT(VariableTree):

#     T = Array(units='N', desc='thrust')
#     Q = Array(units='N*m', desc='torque')
#     P = Array(units='W', desc='power')

#     CT = Array(desc='thrust coefficient: T / (q * A)')
#     CQ = Array(desc='torque coefficient: Q / (q * A * R)')
#     CP = Array(desc='power coefficient: P / (q * A * Uinf)')



# class HubLoadsVT(VariableTree):

#     Fx = Float(units='N', desc='x-force in wind-aligned coordinate system')
#     Fy = Float(units='N', desc='y-force in wind-aligned coordinate system')
#     Fz = Float(units='N', desc='z-force in wind-aligned coordinate system')
#     Mx = Float(units='N*m', desc='x-moment in wind-aligned coordinate system')
#     My = Float(units='N*m', desc='y-moment in wind-aligned coordinate system')
#     Mz = Float(units='N*m', desc='z-moment in wind-aligned coordinate system')





<|MERGE_RESOLUTION|>--- conflicted
+++ resolved
@@ -34,27 +34,18 @@
 
 class RotorStructureVT(VariableTree):
 
-<<<<<<< HEAD
     r = Array(units='m', desc='radial locations where composite sections are defined (from hub to tip)')
     chord = Array(units='m', desc='chord length at each section')
     theta = Array(units='deg', desc='twist angle at each section (positive decreases angle of attack)')
     le_location = Array(desc='location of pitch axis relative to leading edge in normalized chord units')
     nweb = Array(dtype=np.int, desc='number of shear webs at each location')
-=======
-        T[idx] = B * (cos(precone) * np.trapz(load.Np, load.r) - sin(precone) * np.trapz(load.Rp, load.r))
-        Q[idx] = B * cos(precone) * np.trapz(load.r*load.Tp, load.r)
-
-    # power
-    P = Q * Omega*pi/30.0
->>>>>>> 4abbe854
 
     compSec = List(Str, desc='names of composite section layup files')
     compSec_base_path = Str(desc='path to directory containing compSec files')
     compSec_file_type = Str(desc='type of compSec file (e.g., PreComp)')
 
-    profile = List(Str, desc='names of profile shape files')
-    profile_base_path = Str(desc='path to directory containing profile files')
-    profile_file_type = Str(desc='type of profile file (e.g., PreComp)')
+        T[idx] = B * (cos(precone) * np.trapz(load.Np, load.r) - sin(precone) * np.trapz(load.Rp, load.r))
+        Q[idx] = B * cos(precone) * np.trapz(load.r*load.Tp, load.r)
 
     materials = Str(desc='name/path of materials file')
     materials_file_type = Str(desc='type of materials file (e.g., PreComp)')
