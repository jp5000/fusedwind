--- conflicted
+++ resolved
@@ -297,20 +297,12 @@
 #    dim = 4
 #    allns = [5,9,17,33]
 
-<<<<<<< HEAD
-#    dim = 1
-#    allns = [5,11,21,41,81,161,321,641,1281,2561,5121]
-    dim = 5
-    allns = [64]
-#    allns = [5,6,7]
-=======
     dim = 1
     allns = [5,11,21,41,81,161,321,641,1281,2561,5121]
 #    dim = 2
 #    allns = [5,11,21,41,81]
     dim = 4
     allns = [2,4,8,16]
->>>>>>> a775cb15
 
     for ns in allns:
         lsum1 = int_det(ns)
